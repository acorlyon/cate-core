name: cate-docs
channels:
  - defaults
  - conda-forge
dependencies:
<<<<<<< HEAD
  - basemap=1.0.7
  - cartopy=0.14.3
  - numpy=1.11.1
  - scipy=0.18.1
=======
  - basemap=1.0.8.dev0=np111py35_3
  - cartopy=0.14.3=np111py35_4
  - numpy=1.11.1=py35_0
  - scipy=0.18.1=np111py35_0
>>>>>>> 01a67304
  - xarray=0.8.2
  - dask>=0.11
  - netcdf4=1.2.4
  - jdcal=1.3
  - matplotlib=1.5.3
  - numba>=0.28
  - pyqt=5.6.0
  - qt=5.6.2
  - sphinx>=1.4
  - sphinx_rtd_theme=0.1.9
  - sphinx-argparse
  - pytest-cov=2.3.1
  - hdf4=4.2.12
  - pip:
    - sphinx_autodoc_annotation
    - geopandas<|MERGE_RESOLUTION|>--- conflicted
+++ resolved
@@ -3,30 +3,21 @@
   - defaults
   - conda-forge
 dependencies:
-<<<<<<< HEAD
-  - basemap=1.0.7
-  - cartopy=0.14.3
-  - numpy=1.11.1
-  - scipy=0.18.1
-=======
   - basemap=1.0.8.dev0=np111py35_3
   - cartopy=0.14.3=np111py35_4
   - numpy=1.11.1=py35_0
   - scipy=0.18.1=np111py35_0
->>>>>>> 01a67304
   - xarray=0.8.2
   - dask>=0.11
   - netcdf4=1.2.4
   - jdcal=1.3
-  - matplotlib=1.5.3
+  - matplotlib=1.5.3=np111py35_0
   - numba>=0.28
-  - pyqt=5.6.0
-  - qt=5.6.2
+  - pyqt=5.6.0=py35_0
+  - qt=5.6.0=1
   - sphinx>=1.4
   - sphinx_rtd_theme=0.1.9
   - sphinx-argparse
-  - pytest-cov=2.3.1
-  - hdf4=4.2.12
   - pip:
     - sphinx_autodoc_annotation
     - geopandas