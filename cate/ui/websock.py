# The MIT License (MIT)
# Copyright (c) 2016 by the Cate Development Team and contributors
#
# Permission is hereby granted, free of charge, to any person obtaining a copy of
# this software and associated documentation files (the "Software"), to deal in
# the Software without restriction, including without limitation the rights to
# use, copy, modify, merge, publish, distribute, sublicense, and/or sell copies
# of the Software, and to permit persons to whom the Software is furnished to do
# so, subject to the following conditions:
#
# The above copyright notice and this permission notice shall be included in all
# copies or substantial portions of the Software.
#
# THE SOFTWARE IS PROVIDED "AS IS", WITHOUT WARRANTY OF ANY KIND, EXPRESS OR
# IMPLIED, INCLUDING BUT NOT LIMITED TO THE WARRANTIES OF MERCHANTABILITY,
# FITNESS FOR A PARTICULAR PURPOSE AND NONINFRINGEMENT. IN NO EVENT SHALL THE
# AUTHORS OR COPYRIGHT HOLDERS BE LIABLE FOR ANY CLAIM, DAMAGES OR OTHER
# LIABILITY, WHETHER IN AN ACTION OF CONTRACT, TORT OR OTHERWISE, ARISING FROM,
# OUT OF OR IN CONNECTION WITH THE SOFTWARE OR THE USE OR OTHER DEALINGS IN THE
# SOFTWARE.

import concurrent.futures
import json
import sys
import time
import traceback
<<<<<<< HEAD
from typing import Tuple
=======
from collections import OrderedDict
>>>>>>> 03dfc8e7

import xarray as xr
import tornado.websocket
from tornado.ioloop import IOLoop

from cate.core.ds import DATA_STORE_REGISTRY, query_data_sources
from cate.core.monitor import Monitor
from cate.core.op import OpMetaInfo, OP_REGISTRY
from cate.core.util import cwd
from cate.ui.conf import WEBAPI_PROGRESS_DEFER_PERIOD
from cate.ui.wsmanag import WorkspaceManager


def type_to_str(data_type):
    if isinstance(data_type, str):
        return data_type
    elif hasattr(data_type, '__name__'):
        return data_type.__name__
    else:
        return str(data_type)


class ServiceMethods:
    """
    Object which implements Cate's server-side methods.

    All methods receive inputs deserialized from JSON-RCP requests and must
    return JSON-serializable outputs.

    :param: workspace_manager The current workspace manager.
    """

    def __init__(self, workspace_manager: WorkspaceManager):
        self.workspace_manager = workspace_manager

    # noinspection PyMethodMayBeStatic
    def get_data_stores(self) -> list:
        """
        Get registered data stores.

        :return: JSON-serializable list of data stores, sorted by name.
        """
        data_stores = DATA_STORE_REGISTRY.get_data_stores()
        data_store_list = []
        for data_store in data_stores:
            data_store_list.append(dict(id=data_store.name,
                                        name=data_store.name,
                                        description=''))

        return sorted(data_store_list, key=lambda ds: ds['name'])

    # noinspection PyMethodMayBeStatic
    def get_data_sources(self, data_store_id: str, monitor: Monitor) -> list:
        """
        Get data sources for a given data store.

        :param data_store_id: ID of the data store
        :param monitor: a progress monitor
        :return: JSON-serializable list of data sources, sorted by name.
        """
        data_store = DATA_STORE_REGISTRY.get_data_store(data_store_id)
        if data_store is None:
            raise ValueError('Unknown data store: "%s"' % data_store_id)

        data_sources = data_store.query(monitor=monitor)
        data_source_list = []
        for data_source in data_sources:
            data_source_list.append(dict(id=data_source.name,
                                         name=data_source.name,
                                         meta_info=data_source.meta_info))

        return sorted(data_source_list, key=lambda ds: ds['name'])

    # noinspection PyMethodMayBeStatic
    def get_ds_temporal_coverage(self, data_store_id: str, data_source_id: str) -> dict:
        """
        Get the temporal coverage of the data source.

        :param data_store_id: ID of the data store
        :param monitor: a progress monitor
        :return: JSON-serializable list of data sources, sorted by name.
        """
        data_store = DATA_STORE_REGISTRY.get_data_store(data_store_id)
        if data_store is None:
            raise ValueError('Unknown data store: "%s"' % data_store_id)
        data_sources = data_store.query(name=data_source_id)
        if not data_sources:
            raise ValueError('data source "%s" not found' % data_source_id)
        data_source = data_sources[0]
        temporal_coverage = data_source.temporal_coverage
        meta_info = OrderedDict()
        if temporal_coverage:
            start, end = temporal_coverage
            meta_info['temporal_coverage_start'] = start.strftime('%Y-%m-%d')
            meta_info['temporal_coverage_end'] = end.strftime('%Y-%m-%d')
        # TODO mz add available data information
        return meta_info


    # noinspection PyMethodMayBeStatic
    def get_operations(self) -> list:
        """
        Get registered operations.

        :return: JSON-serializable list of data sources, sorted by name.
        """
        op_list = []
        for op_name, op_reg in OP_REGISTRY.op_registrations.items():
            op_meta_info = op_reg.op_meta_info
            inputs = []
            for input_name, input_props in op_meta_info.input.items():
                inputs.append(dict(name=input_name,
                                   dataType=type_to_str(input_props.get('data_type', 'str')),
                                   description=input_props.get('description', '')))
            outputs = []
            for output_name, output_props in op_meta_info.output.items():
                outputs.append(dict(name=output_name,
                                    dataType=type_to_str(output_props.get('data_type', 'str')),
                                    description=output_props.get('description', '')))
            op_list.append(dict(name=op_name,
                                tags=op_meta_info.header.get('tags', []),
                                description=op_meta_info.header.get('description', ''),
                                inputs=inputs,
                                outputs=outputs))

        return sorted(op_list, key=lambda op: op['name'])

    # see cate-desktop: src/renderer.states.WorkspaceState
    def new_workspace(self) -> dict:
        workspace = self.workspace_manager.new_workspace(None)
        return workspace.to_json_dict()

    # noinspection PyAbstractClass
    def set_workspace_resource(self, base_dir: str, res_name: str, op_name: str, op_args: dict,
                               monitor: Monitor) -> dict:
        # TODO (nf): op_args come in as ["name1=value1", "name2=value2", ...] due to the CLI and REST API
        #            If this called from cate-desktop, op_args could already be a proper typed + validated JSON dict
        op_args = ['%s=%s' % (k, ('"%s"' % v) if isinstance(v, str) else v) for k, v in op_args.items()]
        with cwd(base_dir):
            workspace = self.workspace_manager.set_workspace_resource(base_dir,
                                                                      res_name,
                                                                      op_name,
                                                                      op_args=op_args,
                                                                      monitor=monitor)
            return workspace.to_json_dict()

    def get_color_maps(self):
        from .cmaps import get_cmaps
        return get_cmaps()

    def get_workspace_variable_statistics(self, base_dir: str, res_name: str, var_name: str, var_index: Tuple[int]):
        workspace_manager = self.workspace_manager
        workspace = workspace_manager.get_workspace(base_dir, do_open=False)
        if res_name not in workspace.resource_cache:
            raise ValueError('Unknown resource "%s"' % res_name)

        dataset = workspace.resource_cache[res_name]
        if not isinstance(dataset, xr.Dataset):
            raise ValueError('Resource "%s" must be a Dataset' % res_name)

        if var_name not in dataset:
            raise ValueError('Variable "%s" not found in "%s"' % (var_name, res_name))

        variable = dataset[var_name]
        if var_index:
            variable = variable[var_index]

        valid_min = variable.min(skipna=True)
        valid_max = variable.max(skipna=True)

        return dict(min=float(valid_min), max=float(valid_max))

# noinspection PyAbstractClass
class AppWebSocketHandler(tornado.websocket.WebSocketHandler):
    def __init__(self, application, request, **kwargs):
        super(AppWebSocketHandler, self).__init__(application, request, **kwargs)
        if not application.workspace_manager:
            raise Exception('missing workspace manager')
        self._workspace_manager = application.workspace_manager
        self._thread_pool = concurrent.futures.ThreadPoolExecutor()
        self._service = None
        self._active_monitors = {}
        self._active_futures = {}
        # Check: following call causes exception although Tornado docs say, it is ok
        # self.set_nodelay(True)

    def open(self):
        print("AppWebSocketHandler.open")
        self._service = ServiceMethods(self._workspace_manager)

    def on_close(self):
        print("AppWebSocketHandler.on_close")
        self._service = None

    # We must override this to return True (= all origins are ok), otherwise we get
    #   WebSocket connection to 'ws://localhost:9090/app' failed:
    #   Error during WebSocket handshake:
    #   Unexpected response code: 403 (forbidden)
    def check_origin(self, origin):
        print("AppWebSocketHandler: check " + str(origin))
        return True

    # TODO: notify connected client on any of the following error cases

    def on_message(self, message: str):
        print("AppWebSocketHandler.on_message('%s')" % message)

        # noinspection PyBroadException
        try:
            message_obj = json.loads(message)
        except:
            print("Failed to parse incoming JSON-RCP message: %s" % message)
            traceback.print_exc(file=sys.stdout)
            return

        if not isinstance(message_obj, type({})):
            print('Received invalid JSON-RCP message of unexpected type "%s": %s' % (type(message_obj), message))
            return

        method_id = message_obj.get('id', None)
        if not isinstance(method_id, int):
            print('Received invalid JSON-RCP message: missing or invalid "id" value: %s' % message)
            return

        method_name = message_obj.get('method', None)
        # noinspection PyTypeChecker
        if not isinstance(method_name, str) or len(method_name) == 0:
            print('Received invalid JSON-RCP message: missing or invalid "method" value: %s' % message)
            return

        method_params = message_obj.get('params', None)

        if hasattr(self._service, method_name):
            future = self._thread_pool.submit(self.call_service_method, method_id, method_name, method_params)
            self._active_futures[method_id] = future

            def _send_service_method_result(f: concurrent.futures.Future) -> None:
                assert method_id is not None
                # noinspection PyTypeChecker
                self.send_service_method_result(method_id, f)

            IOLoop.current().add_future(future=future, callback=_send_service_method_result)
        elif method_name == '__cancelJob__':
            job_id = method_params.get('jobId', None)
            if not isinstance(job_id, int):
                print('Received invalid JSON-RCP message: missing or invalid "jobId" value: %s' % message)
                return
            # TODO: check if the following code requires thread sync
            # cancel progress monitor
            if job_id in self._active_monitors:
                self._active_monitors[job_id].cancel()
                del self._active_monitors[job_id]
            # cancel future
            if job_id in self._active_futures:
                self._active_futures[job_id].cancel()
                del self._active_futures[job_id]
            response = dict(jsonrcp='2.0', id=method_id)
            self._write_response(json.dumps(response))
        else:
            response = dict(jsonrcp='2.0',
                            id=method_id,
                            error=dict(code=20,
                                       message='Unsupported method: %s' % method_name))
            self._write_response(json.dumps(response))



    def send_service_method_result(self, method_id: int, future: concurrent.futures.Future):
        try:
            result = future.result()
            response = dict(jsonrcp='2.0',
                            id=method_id,
                            response=result)
            if method_id in self._active_monitors:
                del self._active_monitors[method_id]
            if method_id in self._active_futures:
                del self._active_futures[method_id]
        except (concurrent.futures.CancelledError, InterruptedError):
            response = dict(jsonrcp='2.0',
                            id=method_id,
                            error=dict(code=999,
                                       message='Cancelled'))
        except Exception as e:
            stack_trace = traceback.format_exc()
            response = dict(jsonrcp='2.0',
                            id=method_id,
                            error=dict(code=10,
                                       message='Exception caught: %s' % e,
                                       data=stack_trace))
        try:
            json_text = json.dumps(response)
        except Exception as e:
            stacktrace = traceback.format_exc()
            print('INTERNAL ERROR: response could not be converted to JSON: %s' % e)
            print('response = %s' % response)
            print(stacktrace)
            json_text = json.dumps(dict(jsonrcp='2.0',
                                        id=method_id,
                                        error=dict(code=30,
                                                   message='Exception caught: %s' % e,
                                                   data=stacktrace)))
        self._write_response(json_text)

    def _write_response(self, json_text):
        print('<== ', json_text)
        self.write_message(json_text)

    def call_service_method(self, method_id, method_name, method_params):
        method = getattr(self._service, method_name)

        # Check if we need a ProgressMonitor impl. here.
        op_meta_info = OpMetaInfo.introspect_operation(method)
        if op_meta_info.has_monitor:
            # The impl. will send "progress" messages via the web-socket.
            monitor = WebSocketMonitor(method_id, self)
            self._active_monitors[method_id] = monitor
            if isinstance(method_params, type([])):
                result = method(*method_params, monitor=monitor)
            elif isinstance(method_params, type({})):
                result = method(**method_params, monitor=monitor)
            else:
                result = method(monitor=monitor)
        else:
            if isinstance(method_params, type([])):
                result = method(*method_params)
            elif isinstance(method_params, type({})):
                result = method(**method_params)
            else:
                result = method()

        return result


class WebSocketMonitor(Monitor):
    def __init__(self, method_id: int, handler: tornado.websocket.WebSocketHandler):
        self.method_id = method_id
        self.handler = handler
        self._cancelled = False
        self.last_time = None

        self.label = None
        self.total = None
        self.worked = None

    def _write_progress(self, message=None):
        current_time = time.time()
        if not self.last_time or (current_time - self.last_time) >= WEBAPI_PROGRESS_DEFER_PERIOD:

            progress = {}
            if self.label is not None:
                progress['label'] = self.label
            if message is not None:
                progress['message'] = message
            if self.total is not None:
                progress['total'] = self.total
            if self.worked is not None:
                progress['worked'] = self.worked

            self.handler.write_message(json.dumps(dict(jsonrcp="2.0",
                                                       id=self.method_id,
                                                       progress=progress)))
            self.last_time = current_time

    def start(self, label: str, total_work: float = None):
        self.label = label
        self.total = total_work
        self.worked = 0.0 if total_work else None
        self._write_progress(message='Started')

    def progress(self, work: float = None, msg: str = None):
        if work:
            self.worked = (self.worked or 0.0) + work
        self._write_progress(message=msg)

    def done(self):
        self.worked = self.total
        self._write_progress(message='Done')

    def cancel(self):
        self._cancelled = True

    def is_cancelled(self) -> bool:
        return self._cancelled<|MERGE_RESOLUTION|>--- conflicted
+++ resolved
@@ -24,11 +24,8 @@
 import sys
 import time
 import traceback
-<<<<<<< HEAD
 from typing import Tuple
-=======
 from collections import OrderedDict
->>>>>>> 03dfc8e7
 
 import xarray as xr
 import tornado.websocket
